--- conflicted
+++ resolved
@@ -16,17 +16,12 @@
 parmsvec = reshape(parmsvec,length(parmsvec))
 filenamevec=[string("./ppm_",a[1],"_alt_",a[2],".h5") for a in parmsvec]
 
-<<<<<<< HEAD
-@everywhere function runwaterprofile(n_current,ppmadd,peakalt,dtlist,filename)
-    n_internal=deepcopy(n_current)
-
-    waterppm=1e-6*map(x->ppmadd.*exp(-((x-peakalt)/12.5)^2),alt[2:end-1]/1e5)+H2Oinitfrac
-=======
+
 @everywhere function runwaterprofile(n_current, ppmadd, peakalt, dtlist, filename)
     println("Now working on ppm $(ppmadd) and alt $(peakalt)")
     n_internal = deepcopy(n_current)
     waterppm = 1e-6*map(x->ppmadd.*exp(-((x-peakalt)/12.5)^2),alt[2:end-1]/1e5)+H2Oinitfrac
->>>>>>> 06842719
+
     waterprofile=waterppm.*map(z->n_tot(n_internal,z),alt[2:end-1])
     # modify the water profile stored in n_internal
     n_internal[:H2O] = waterprofile
@@ -39,15 +34,10 @@
 
 
 @everywhere function runprofile(n_current, dtlist, filename)
-<<<<<<< HEAD
-    n_internal=deepcopy(n_current)
-
-    elapsed_time=0.0
-=======
+
     n_internal = deepcopy(n_current)
 
     elapsed_time = 0.0
->>>>>>> 06842719
 
     # create a matrix to contain the data in n_internal, which is a Dict
     n_internal_mat = Array{Float64}(length(alt)-2,length(collect(keys(n_internal))));
@@ -113,17 +103,12 @@
     mydata = read(mydset)
     timelength = length(mydata["n_current"]["timelist"])+1
     close(mydset)
-<<<<<<< HEAD
+  
     Hfluxes=fill(0.,timelength)
     n_current=read_ncurrent_from_file(readfile,string("n_current/init"))
     Hfluxes[1]=(n_current[:H][end]*speciesbcs(:H)[2,2]
                   +2*n_current[:H2][end]*speciesbcs(:H2)[2,2])
-=======
-    Hfluxes = fill(0.,timelength)
-    n_current = read_ncurrent_from_file(readfile,string("n_current/init"))
-    Hfluxes[1] = (n_current[:H][end]*speciesbcs(:H)[2,2]
-                  +n_current[:H2][end]*speciesbcs(:H2)[2,2])
->>>>>>> 06842719
+
     for i in 1:(timelength-1)
         n_current=read_ncurrent_from_file(readfile,string("n_current/iter_",i))
         Hfluxes[i+1]=(n_current[:H][end]*speciesbcs(:H)[2,2]
@@ -159,7 +144,6 @@
 
 pmap(x->println(string("parmsvec[i][1]=",x[1],", parmsvec[i][2]=",x[2],", filename=",x[3])),[[p,f;] for (p,f) in zip(parmsvec,filenamevec)])
 
-<<<<<<< HEAD
 ##This runs the simulation for a year and returns
 ## oneyeartimepts=logspace(log10(1),log10(3.14e7),1000)
 ## oneyeartimediff=oneyeartimepts[2:end]-oneyeartimepts[1:end-1]
@@ -216,55 +200,4 @@
 ## get_all_rates_and_fluxes("response_to_zeroing_upper_atmospheric_water.h5")
 ## this produces a small change but it's not significant. Only
 ## removing water from an initially wet upper atmosphere produces net
-## oxidation.
-=======
-# This runs the simulation for a year and returns
-oneyeartimepts = logspace(log10(1),log10(3.14e7),1000)
-oneyeartimediff = oneyeartimepts[2:end]-oneyeartimepts[1:end-1]
-n_converged = get_ncurrent("converged_standardwater.h5")
-
-println("running sim for one year")
-oneyearfn = "one_year_response_to_80ppm_at_60km.h5"
-n_oneyear = runwaterprofile(n_converged, 80, 60, oneyeartimediff, oneyearfn)
-
-println("now removing the water")
-returnfn = "one_year_response_to_80ppm_at_60km_return.h5"
-n_return = runwaterprofile(n_oneyear, 0., 60, oneyeartimediff, returnfn)
-
-println("Now doing water profiles")
-# This runs the simulation for all added ppms and altitudes
-pmap(x->runwaterprofile(n_current,x[1],x[2],timediff,x[3]),[[p,f;] for (p,f) in zip(parmsvec,filenamevec)])
-println("Finished with water profiles")
-pmap(get_all_rates_and_fluxes,filenamevec)
-
-println("Doing H fluxes")
-# This gets the H fluxes and water profiles for easy figure creation
-Hfluxes = pmap(get_H_fluxes,filenamevec)
-lhfl = length(Hfluxes[1,1])
-writeHfluxes = fill(0.0,(length(waterppmvec),length(wateraltvec),lhfl+2))
-for lp in 1:length(parmsvec)
-    ippm = lp%length(waterppmvec)+1
-    ialt = floor(Int,(lp-1)/length(waterppmvec))+1
-    writeHfluxes[ippm,ialt,:] = [parmsvec[lp],Hfluxes[lp];]
-end
-
-function get_water_ppm(filename)
-    n_file = read_ncurrent_from_file(filename,"n_current/init")
-    waterppmvec = 1e6*n_file[:H2O]./map(z->n_tot(n_file,z),alt[2:end-1])
-    return waterppmvec
-end
-
-waterprofs = map(get_water_ppm,filenamevec)
-writewaterprof = fill(0.0,(length(waterppmvec),length(wateraltvec),length(alt)-2+2))
-for lp in 1:length(parmsvec)
-    ippm = lp%length(waterppmvec)+1
-    ialt = floor(Int,(lp-1)/length(waterppmvec))+1
-    writewaterprof[ippm,ialt,:] = [parmsvec[lp],waterprofs[lp];]
-end
-
-
-h5write("./H_esc_flux_history.h5","fluxes/fluxvals",writeHfluxes)
-h5write("./H_esc_flux_history.h5","fluxes/times",h5read("./ppm_20_alt_20.h5","n_current/timelist"))
-h5write("./H_esc_flux_history.h5","waterprofs/ppm",writewaterprof)
-h5write("./H_esc_flux_history.h5","waterprofs/alt",alt[2:end-1])
->>>>>>> 06842719
+## oxidation.