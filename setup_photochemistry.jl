# This julia code contains a photochemical model of the Martian
# atmosphere prepared by Mike Chaffin, originally for the 8th
# International Conference on Mars, held at CalTech in July 2014.

# Some of the model parameters are stored in global variables (sorry).


#     !!!
#   !!!!!!!
#   !!!!!!!
#   !!!!!!!
#    !!!!!
#     !!!
#
#     !!!
#    !!!!!
#     !!!

###ALL distance/area/volume units must be in CM!!!!

using PyPlot
using HDF5, JLD

#################################
##########Species LIST###########
#################################

#array of symbols for each species
const fullspecieslist = [:CO2, :O2, :O3, :H2, :OH, :HO2, :H2O, :H2O2, :O, :CO,
                         :O1D, :H,:N2,:Ar,:CO2pl,:HOCO];
specieslist=fullspecieslist;
const nochemspecies = [:N2, :Ar, :CO2pl,:H2O];
const chemspecies = setdiff(specieslist, nochemspecies);
const notransportspecies = [:CO2pl,:H2O];
const transportspecies = setdiff(specieslist, notransportspecies);
<<<<<<< HEAD
const speciesmolmasslist = Dict(:CO2=>44, :O2=>32, :O3=>48, :H2=>2, :OH=>17,
                                :HO2=>33, :H2O=>18, :H2O2=>34, :O=>16, :CO=>28,
=======
const speciesmolmasslist = Dict(:CO2=>44, :O2=>32, :O3=>48, :H2=>2, :OH=>9,
                                :HO2=>17, :H2O=>18, :H2O2=>34, :O=>16, :CO=>28,
>>>>>>> 5ac0ad8b
                                :O1D=>16, :H=>1, :N2=>28, :Ar=>40, :CO2pl=>44,
                                :HOCO=>45)

function fluxsymbol(x)
    Symbol(string("f",string(x)))
end
const fluxlist = map(fluxsymbol, fullspecieslist)

# array of species for which photolysis is important. All rates should
# start with J, end with a lowercase letter, and contain a species in
# specieslist above, which is used to compute photolysis. Different
# letters at the end correspond to different products of photolytic
# destruction or to photoionization.
const Jratelist=[:JCO2ion,:JCO2toCOpO,:JCO2toCOpO1D,:JO2toOpO,:JO2toOpO1D,
                 :JO3toO2pO,:JO3toO2pO1D,:JO3toOpOpO,:JH2toHpH,:JOHtoOpH,
                 :JOHtoO1DpH,:JHO2toOHpH,:JH2OtoHpOH,:JH2OtoH2pO1D,:JH2OtoHpHpO,
                 :JH2O2to2OH,:JH2O2toHO2pH,:JH2O2toH2OpO1D];


##############################################
######Load Converged Test Case from File######
##############################################

# the test case was created by hand by Mike Chaffin and saved for automated use.
# Change following line as needed depending on local machine
<<<<<<< HEAD
readfile = "/home/emc/GoogleDrive/Phys/LASP/chaffin_natgeo_mars_photochemistry/converged_standardwater.h5"
=======
readfile = "/home/mike/Documents/Mars/Photochemistry/coupled_transport_and_chemistry/revision2/converged_standardwater.h5"
>>>>>>> 5ac0ad8b
const alt=h5read(readfile,"n_current/alt")

function get_ncurrent(readfile)
    const alt=h5read(readfile,"n_current/alt")   #TODO: is this redundant?
    n_current_tag_list=map(Symbol, h5read(readfile,"n_current/species"))
    n_current_mat=h5read(readfile,"n_current/n_current_mat");
    n_current=Dict{Symbol, Array{Float64, 1}}()
    for ispecies in [1:length(n_current_tag_list);]
        n_current[n_current_tag_list[ispecies]]=reshape(n_current_mat[:,ispecies],length(alt)-2)
    end
    n_current
end

n_current=get_ncurrent(readfile)

function write_ncurrent(n_current, filename)
<<<<<<< HEAD
    n_current_mat=Array{Float64}(length(alt)-2, length(collect(keys(n_current))));
=======
    n_current_mat=Array(Float64, length(alt)-2, length(collect(keys(n_current))));
>>>>>>> 5ac0ad8b
    for ispecies in [1:length(collect(keys(n_current)));]
        for ialt in [1:length(alt)-2;]
            n_current_mat[ialt, ispecies]=n_current[collect(keys(n_current))[ispecies]][ialt]
        end
    end
    h5write(filename,"n_current/n_current_mat",n_current_mat)
    h5write(filename,"n_current/alt",alt)
    h5write(filename,"n_current/species",map(string, collect(keys(n_current))))
end


###########################
#discretization parameters#
###########################

#set altitude grid and transport equilibrium from file
const zmin=alt[1]
const zmax=alt[end];
const dz=alt[2]-alt[1];

<<<<<<< HEAD
=======
# TODO: remove this stuff?
## #ALTITUDE grid
## const zmin=0e5;
## const zmax=200e5;
## const dz=2e5;

## #this altitude grid includes the top and bottom points that are set by
## #the boundary conditions. Numerically, we solve for length(alt)-2
## #densities for each species.
## #Altitudes INCREASE with increasing index.
## const alt=[zmin:dz:zmax];

#initial timestep
dt=360.0;


>>>>>>> 5ac0ad8b
####################################
##########REACTION NETWORK##########
####################################

#function to replace three body rates with the recommended expression
threebody(k0, kinf) = :($k0*M/(1+$k0*M/$kinf)*0.6^((1+(log10($k0*M/$kinf))^2)^-1))

threebodyca(k0, kinf) = :($k0/(1+$k0/($kinf/M))*0.6^((1+(log10($k0/($kinf*M)))^2)^-1))

reactionnet=[
             #Photodissociation
             [[:CO2],[:CO,:O],:JCO2toCOpO],
             [[:CO2],[:CO,:O1D],:JCO2toCOpO1D],
             [[:O2],[:O,:O],:JO2toOpO],
             [[:O2],[:O,:O1D],:JO2toOpO1D],
             [[:O3],[:O2,:O],:JO3toO2pO],
             [[:O3],[:O2,:O1D],:JO3toO2pO1D],
             [[:O3],[:O,:O,:O],:JO3toOpOpO],
             [[:H2],[:H,:H],:JH2toHpH],
             [[:OH],[:O,:H],:JOHtoOpH],
             [[:OH],[:O1D,:H],:JOHtoO1DpH],
             [[:HO2],[:OH,:O],:JHO2toOHpH], # other branches should be
                                            # here, but have not been
                                            # measured
             [[:H2O],[:H,:OH],:JH2OtoHpOH],
             [[:H2O],[:H2,:O1D],:JH2OtoH2pO1D],
             [[:H2O],[:H,:H,:O],:JH2OtoHpHpO],
             [[:H2O2],[:OH,:OH],:JH2O2to2OH],
             [[:H2O2],[:HO2,:H],:JH2O2toHO2pH],
             [[:H2O2],[:H2O,:O1D],:JH2O2toH2OpO1D],

             # recombination of O
             [[:O,:O,:M],[:O2,:M],:(1.8*3.0e-33*(300/T)^3.25)],
             [[:O,:O2,:N2],[:O3,:N2],:(5e-35*exp(724./T))],
             [[:O,:O2,:CO2],[:O3,:CO2],:(2.5*6.0e-34*(300./T)^2.4)],
             [[:O,:O3],[:O2,:O2],:(8.0e-12*exp(-2060./T))],
             [[:O,:CO,:M],[:CO2,:M],:(2.2e-33*exp(-1780./T))],

             # O1D attack
             [[:O1D,:O2],[:O,:O2],:(3.2e-11*exp(70./T))],
             [[:O1D,:O3],[:O2,:O2],:(1.2e-10)],
             [[:O1D,:O3],[:O,:O,:O2],:(1.2e-10)],
             [[:O1D,:H2],[:H,:OH],:(1.2e-10)],
             [[:O1D,:CO2],[:O,:CO2],:(7.5e-11*exp(115./T))],
             [[:O1D,:H2O],[:OH,:OH],:(1.63e-10*exp(60./T))],

             # loss of H2
             [[:H2,:O],[:OH,:H],:(6.34e-12*exp(-4000/T))],
             [[:OH,:H2],[:H2O,:H],:(9.01e-13*exp(-1526/T))],

             # recombination of H
             [[:H,:H,:CO2],[:H2,:CO2],:(1.6e-32*(298./T)^2.27)],
             [[:H,:OH,:CO2],[:H2O,:CO2],:(1.9*6.8e-31*(300./T)^2)],
             [[:H,:HO2],[:OH,:OH],:(7.2e-11)],
             [[:H,:HO2],[:H2O,:O1D],:(1.6e-12)],#O1D is theoretically mandated
             [[:H,:HO2],[:H2,:O2],:(0.5*6.9e-12)],
             [[:H,:H2O2],[:HO2,:H2],:(2.8e-12*exp(-1890/T))],
             [[:H,:H2O2],[:H2O,:OH],:(1.7e-11*exp(-1800/T))],

             # Interconversion of odd H
             [[:H,:O2],[:HO2],threebody(:(2.0*4.4e-32*(T/300)^-1.3),
                                        :(7.5e-11*(T/300)^0.2))],
             [[:H,:O3],[:OH,:O2],:(1.4e-10*exp(-470/T))],
             [[:O,:OH],[:O2,:H],:(1.8e-11*exp(180/T))],
             [[:O,:HO2],[:OH,:O2],:(3.0e-11*exp(200./T))],
             [[:O,:H2O2],[:OH,:HO2],:(1.4e-12*exp(-2000/T))],
             [[:OH,:OH],[:H2O,:O],:(1.8e-12)],
             [[:OH,:OH],[:H2O2],threebody(:(1.3*6.9e-31*(T/300)^-1.0),:(2.6e-11))],
             [[:OH,:O3],[:HO2,:O2],:(1.7e-12*exp(-940/T))],
             [[:OH,:HO2],[:H2O,:O2],:(4.8e-11*exp(250/T))],
             [[:OH,:H2O2],[:H2O,:HO2],:(1.8e-12)],
             [[:HO2,:O3],[:OH,:O2,:O2],:(1.0e-14*exp(-490/T))],
             [[:HO2,:HO2],[:H2O2,:O2],:(3.0e-13*exp(460/T))],
             [[:HO2,:HO2,:M],[:H2O2,:O2,:M],:(2*2.1e-33*exp(920/T))],

             # CO2 recombination due to odd H (with HOCO intermediate)
             [[:CO,:OH],[:CO2,:H],threebodyca(:(1.5e-13*(T/300)^0.6),:(2.1e9*(T/300)^6.1))],
             [[:OH,:CO],[:HOCO],threebody(:(5.9e-33*(T/300)^-1.4),:(1.1e-12*(T/300)^1.3))],
             [[:HOCO,:O2],[:HO2,:CO2],:(2.0e-12)],

             # CO2+ attack on molecular hydrogen
             [[:CO2pl,:H2],[:CO2,:H,:H],:(8.7e-10)]
             ]

#############################
####FUNDAMENTAL CONSTANTS####
#############################

# fundamental constants
const boltzmannK=1.38e-23;    # J/K
const bigG=6.67e-11;          # N m^2/kg^2
const mH=1.67e-27;            # kg

# mars parameters
const marsM=0.1075*5.972e24;  # kg
const radiusM=3396e5;         # cm

#############################
########TEMPERATURE##########
#############################

function Tspl(z::Float64, lapserate=-1.4e-5, Tsurf=211, ztropo=50e5, zexo=200e5, Texo=300)
    # DO NOT MODIFY! If you want to change the temperature, define a
    # new function or select different arguments and pass to Temp(z)

    # spline interpolation between adaiabatic lapse rate in lower atm
    # (Zahnle 2008) and isothermal exosphere (300K, typical?)  Too hot
    # at 125km?? should be close to 170 (Krasnopolsky)
    if z < ztropo
        return Tsurf + lapserate*z
    end
    if z > zexo
        return Texo
    end
    Ttropo = Tsurf+lapserate*ztropo
    Tret = ((z - zexo)^2 * (Ttropo*(2*z + zexo - 3*ztropo) +
            lapserate*(z - ztropo)*(zexo - ztropo))
            - Texo*(z - ztropo)^2*(2*z - 3*zexo + ztropo))/(zexo - ztropo)^3
    # I got the above expression from Mathematica; seems to do what I
    # asked it to, matching the temp and lapse rate at the tropopause
    # and the temp with no derivative at the exobase.
end

function Tpiecewise(z::Float64, Tinf=240.0, Ttropo=125.0, lapserate=-1.4e-5, ztropo=90e5, ztropowidth=30e5)
    # DO NOT MODIFY! If you want to change the temperature, define a
    # new function or select different arguments and pass to Temp(z)

    # a piecewise function for temperature as a function of altitude,
    # using Krasnopolsky's 2010 temperatures for altitudes
    # >htropo=90km, fixed at Ttropo=125K between htropo and
    # htropo-htropowidth=60km, and rising at a constant lapse rate
    # (1.4K/km) below.
    if z >= ztropo
        return Tinf - (Tinf - Ttropo)*exp(-((z-ztropo)^2)/(8e10*Tinf))
    end
    if ztropo > z >= ztropo - ztropowidth
        return Ttropo
    end
    if ztropo-ztropowidth > z
        return Ttropo-lapserate*(ztropo-ztropowidth-z)
    end
end

#If changes to the temperature are needed, they should be made here
Temp(z::Float64) = Tpiecewise(z)


###############################
#####AUX DENSITY FUNCTIONS#####
###############################

n_alt_index=Dict([z=>clamp((i-1),1, length(alt)-2) for (i, z) in enumerate(alt)])
# used in combination with n_current. Gets the index corresponding to a given altitude

function n_tot(n_current, z)
    # get the total number density at this altitude
    thisaltindex = n_alt_index[z]
    return sum( [n_current[s][thisaltindex] for s in specieslist] )
end

# mean molecular mass at a given altitude
function meanmass(n_current, z)
    #find the mean molecular mass at a given altitude
    thisaltindex = n_alt_index[z]

    c = [n_current[sp][thisaltindex] for sp in specieslist]
    m = [speciesmolmasslist[sp] for sp in specieslist]

    return sum(c.*m)/sum(c)
end


#####################################
########BOUNDARY CONDITIONS##########
#####################################


# water saturation vapor pressure, T in K, Psat in mmHg
# (from Washburn 1924)
Psat(T::Float64)=10^(-2445.5646/T+8.2312*log10(T)-0.01677006*T+1.20514e-5*T^2-6.757169)

# convert to H2O satuation vapor pressure:
# 133.3 N/m2 = 1 mmHg, divided by k*T=J=N*m = 1/m3, convert to 1/cm3... 1/cm3 = 10^6/m3
H2Osat = map(x->(1e-6*133.3*Psat(x))/(boltzmannK*x),map(Temp, alt))
H2Osatfrac = H2Osat./map(z->n_tot(n_current, z),alt)
H2Oinitfrac = H2Osatfrac[1:findfirst(H2Osatfrac, minimum(H2Osatfrac))]
H2Oinitfrac = [H2Oinitfrac, fill(minimum(H2Osatfrac),
               length(alt)-2-length(H2Oinitfrac));]
H2Oinitfrac[find(x->x<30e5, alt)]=1e-4
for i in [1:length(H2Oinitfrac);]
    H2Oinitfrac[i] = H2Oinitfrac[i] < H2Osatfrac[i+1] ? H2Oinitfrac[i] : H2Osatfrac[i+1]
end

# TODO: is this redundant with lower plot?
# plot the initial H2O profile
<<<<<<< HEAD
# clf()
# plot(H2Oinitfrac/1e-6, alt[2:end-1]/1e5, color="blue",linewidth=2)
# ylim(0, 100)
# xlabel("Volume Mixing Ratio [ppm]")
# ylabel("Altitude [km]")
=======
clf()
plot(H2Oinitfrac/1e-6, alt[2:end-1]/1e5, color="blue",linewidth=2)
ylim(0, 100)
xlabel("Volume Mixing Ratio [ppm]")
ylabel("Altitude [km]")
>>>>>>> 5ac0ad8b


H2Olowfrac = H2Osatfrac[1:findfirst(H2Osatfrac, minimum(H2Osatfrac))]
H2Olowfrac = [H2Olowfrac, fill(minimum(H2Osatfrac),length(alt)-2-length(H2Olowfrac));]
H2Olowfrac[find(x->x<30e5, alt)]=0.5e-4
for i in [1:length(H2Olowfrac);]
    H2Olowfrac[i] = H2Olowfrac[i] < H2Osatfrac[i+1] ? H2Olowfrac[i] : H2Osatfrac[i+1]
end

H2Onohighalt = deepcopy(H2Oinitfrac)
H2Onohighalt[find(x->x>30e5, alt[2:end-1])]=0.0

# add in a detached water vapor layer, which looks kinda like a
# gaussian packet floating at 60km (Maltagliati 2013)
detachedlayer = 1e-6*map(x->80.*exp(-((x-60)/12.5)^2),alt[2:end-1]/1e5)+H2Oinitfrac

# TODO: keep this plot only?
# Plot initial water profile with detatched layer
<<<<<<< HEAD
# clf()
# plot(H2Oinitfrac/1e-6, alt[2:end-1]/1e5, color="green",linewidth=5)
# plot(detachedlayer/1e-6, alt[2:end-1]/1e5, color="red",linewidth=2, linestyle="--")
# plot(H2Olowfrac/1e-6, alt[2:end-1]/1e5, color="blue",linewidth=2, linestyle="--")
# ylim(0, 100)
# xlabel("Volume Mixing Ratio [ppm]")
# ylabel("Altitude [km]")
# show()
=======
clf()
plot(H2Oinitfrac/1e-6, alt[2:end-1]/1e5, color="green",linewidth=5)
plot(detachedlayer/1e-6, alt[2:end-1]/1e5, color="red",linewidth=2, linestyle="--")
plot(H2Olowfrac/1e-6, alt[2:end-1]/1e5, color="blue",linewidth=2, linestyle="--")
ylim(0, 100)
xlabel("Volume Mixing Ratio [ppm]")
ylabel("Altitude [km]")
show()
>>>>>>> 5ac0ad8b

# this computes the total water column in precipitable microns
# n_col(molecules/cm2)/(molecules/mol)*(gm/mol)*(1cc/gm) = (cm)*(10^4μm/cm)
# = precipitable μm
(sum(([1e-4, H2Oinitfrac;]).*map(z->n_tot(n_current, z),alt[1:end-1]))*dz)/6.02e23*18*1e4
(sum(([1e-4, detachedlayer;]).*map(z->n_tot(n_current, z),alt[1:end-1]))*dz)/6.02e23*18*1e4


# effusion velocities need to be computed from the atmospheric temperature at
# the upper boundary:
function effusion_velocity(Texo::Float64, m::Float64)
    lambda = (m*mH*bigG*marsM)/(boltzmannK*Texo*1e-2*(radiusM+zmax))
    ## println("lambda = ",lambda)
    vth=sqrt(2*boltzmannK*Texo/(m*mH))
    ## println("vth = ", vth)
    v = 1e2*exp(-lambda)*vth*(lambda+1)/(2*pi^0.5)
    return v
end

H_effusion_velocity = effusion_velocity(Temp(zmax),1.0)
H2_effusion_velocity = effusion_velocity(Temp(zmax),2.0)

#boundary conditions for each species (mostly from Nair 1994)

#default boundary condition is zero flux at top and bottom.
const speciesbclist=Dict(
               :CO2=>["n" 2.1e17; "f" 0.],
               :Ar=>["n" 2.0e-2*2.1e17; "f" 0.],
               :N2=>["n" 1.9e-2*2.1e17; "f" 0.],
               :H2O=>["n" H2Osat[1]; "f" 0.], # boundary condition does
                                              # not matter if H2O is
                                              # fixed
               :O=>["f" 0.; "f" 1.2e8],
               :H2=>["f" 0.; "v" H2_effusion_velocity],
               :H=>["f" 0.; "v" H_effusion_velocity],
               );

function speciesbcs(species)
    get(speciesbclist,
        species,
        ["f" 0.; "f" 0.])
end


##############################
####DIFFUSION COEFFICIENTS####
##############################

function Keddy(n_current, z)
    # eddy diffusion coefficient, stolen from Krasnopolsky (1993).
    # Scales as the inverse sqrt of atmospheric number density
    z <= 60.e5 ? 10^6 : 2e13/sqrt(n_tot(n_current, z))
end

function Keddy(z::Real, nt::Real)
    # eddy diffusion coefficient, stolen from Krasnopolsky (1993).
    # Scales as the inverse sqrt of atmospheric number density
    z <= 60.e5 ? 10^6 : 2e13/sqrt(nt)
end

# molecular diffusion parameters. molecular diffusion is different only
# for small molecules and atoms (H and H2), otherwise all species share
# the same values (Krasnopolsky 1993 <- Banks and Kockarts Aeronomy)
# THESE ARE IN cm^-2 s^-2!!!
diffparams(species) = get(Dict(:H=>[8.4, 0.597],:H2=>[2.23, 0.75]),species,[1.0, 0.75])
function Dcoef(T, n::Real, species::Symbol)
    dparms = diffparams(species)
    dparms[1]*1e17*T^(dparms[2])/n
end
Dcoef(z, species::Symbol, n_current) = Dcoef(Temp(z),n_tot(n_current, z),species)

#thermal diffusion factors (from Krasnopolsky 2002)
thermaldiff(species) = get(Dict(:H=>-0.25,:H2=>-0.25,:HD=>-0.25,:D2=>-0.25,
                                :He=>-0.25), species, 0)

###############################
##########TRANSPORT############
###############################

# scale height at a given altitude
function scaleH(z, T::Float64, mm::Real)
    boltzmannK*T/(mm*mH*marsM*bigG)*(((z+radiusM)*1e-2)^2)*1e2
    # constants are in MKS. Convert to m and back to cm.
end

function scaleH(z, species::Symbol)
    T=Temp(z)
    mm = speciesmolmasslist[species]
    scaleH(z, T, mm)
end

function scaleH(z, T::Float64, species::Symbol)
    mm = speciesmolmasslist[species]
    scaleH(z, T, mm)
end

function scaleH(z, T::Float64, n_current)
    mm = meanmass(n_current, z)
    scaleH(z, T, mm)
end

function scaleH(z, n_current)
    T=Temp(z)
    scaleH(z, T)
end

# at each level of the atmosphere, density can be transferred up or
# down with a specified rate coefficient.
#
#                          | n_i+1
#       ^  tspecies_i_up   v tspecies_i+1_down
#   n_i |
#       v tspecies_i_down  ^ tspecies_i-1_up
#                          | n_i-1
#
#
# the flux at each cell boundary is the sum of the upward flux from
# the cell below and the downward flux of the cell above. These fluxes
# are determined using flux coefficients that come from the diffusion
# equation. Care must be taken at the upper and lower boundary so that
# tspecies_top_up and tspecies_bottom_down properly reflect the
# boundary conditions of the atmosphere.


# This is handled in the code with the population of the appropriate
# reactions, with variable rate coeffecients that are populated
# between each timestep (similar to the way photolysis rates are
# included). We need to make reactions at each interior altitude
# level:
#          n_i -> n_i+1  tspecies_i_up
#          n_i -> n_i-1  tspecies_i_down
#
# At the upper and lower boundary we omit the species on the RHS, so
# that these reactions are potentially non-conservative:
#
#         n_top    -> NULL  tspecies_top_up
#         n_bottom -> NULL  tspecies_bottom_down
#
# These coefficients then describe the diffusion velocity at the top
# and bottom of ther atmosphere.


# function to generate coefficients of the transport network
function fluxcoefs(z, dz, ntv, Kv, Dv, Tv, Hsv, H0v, species)
    Dl = (Dv[1] + Dv[2])/2.0
    Kl = (Kv[1] + Kv[2])/2.0
    Tl = (Tv[1] + Tv[2])/2.0
    dTdzl = (Tv[2] - Tv[1])/dz
    Hsl = (Hsv[1] + Hsv[2])/2.0
    H0l = (H0v[1] + H0v[2])/2.0

    # we have two flux terms to combine:
    sumeddyl = (Dl+Kl)/dz/dz
    gravthermall = (Dl*(1/Hsl + (1+thermaldiff(species))/Tl*dTdzl) +
                    Kl*(1/H0l + 1/Tl*dTdzl))/(2*dz)

    Du = (Dv[2] + Dv[3])/2.0
    Ku = (Kv[2] + Kv[3])/2.0
    Tu = (Tv[2] + Tv[3])/2.0
    dTdzu = (Tv[3] - Tv[2])/dz
    Hsu = (Hsv[2] + Hsv[3])/2.0
    H0u = (H0v[2] + H0v[3])/2.0

    # we have two flux terms to combine:
    sumeddyu = (Du+Ku)/dz/dz
    gravthermalu = (Du*(1/Hsu + (1 + thermaldiff(species))/Tu*dTdzu) +
                  Ku*(1/H0u + 1/Tu*dTdzu))/(2*dz)

    # this results in the following coupling coefficients:
    return [sumeddyl+gravthermall, # down
            sumeddyu-gravthermalu] # up
end

# overload to generate the coefficients if they are not supplied
function fluxcoefs(z, dz, species, n_current)
    ntp = n_tot(n_current, z+dz)
    nt0 = n_tot(n_current, z)
    ntm = n_tot(n_current, z-dz)
    Kp = Keddy(z+dz, ntp)
    K0 = Keddy(z, nt0)
    Km = Keddy(z-dz, ntm)
    Tp = Temp(z+dz)
    T0 = Temp(z)
    Tm = Temp(z-dz)
    Dp = Dcoef(Tp, ntp, species)
    D0 = Dcoef(T0, nt0, species)
    Dm = Dcoef(Tm, ntm, species)
    Hsp = scaleH(z+dz, species)
    Hs0 = scaleH(z, species)
    Hsm = scaleH(z-dz, species)
    H0p = scaleH(z+dz, Tp, n_current)
    H00 = scaleH(z, T0, n_current)
    H0m = scaleH(z-dz, Tm, n_current)

    # return the coefficients
    return fluxcoefs(z, dz,
              [ntm, nt0, ntp],
              [Km , K0, Kp],
              [Dm , D0, Dp],
              [Tm , T0, Tp],
              [Hsm, Hs0, Hsp],
              [H0m, H00, H0p],
              species)
end

# define transport coefficients for a given atmospheric layers for transport
# from a layer to the one above
function lower_up(z, dz, species, n_current)
    ntp = n_tot(n_current, z+dz)
    nt0 = n_tot(n_current, z)
    ntm = 1
    Kp = Keddy(z+dz, ntp)
    K0 = Keddy(z,nt0)
    Km = 1
    Tp = Temp(z+dz)
    T0 = Temp(z)
    Tm = 1
    Dp = Dcoef(Tp, ntp, species)
    D0 = Dcoef(T0, nt0, species)
    Dm = 1
    Hsp = scaleH(z+dz, species)
    Hs0 = scaleH(z,species)
    Hsm = 1
    H0p = scaleH(z+dz, Tp, n_current)
    H00 = scaleH(z,T0, n_current)
    H0m = 1

    #return the coefficients
    return fluxcoefs(z, dz,
              [ntm, nt0, ntp],
              [Km , K0, Kp],
              [Dm , D0, Dp],
              [Tm , T0, Tp],
              [Hsm, Hs0, Hsp],
              [H0m, H00, H0p],
              species)[2]
end

# define transport coefficients for a given atmospheric layers for transport
# from a layer to the one below
function upper_down(z, dz, species, n_current)
    ntp = 1
    nt0 = n_tot(n_current, z)
    ntm = n_tot(n_current, z-dz)
    Kp = 1
    K0 = Keddy(z, nt0)
    Km = Keddy(z-dz, ntm)
    Tp = 1
    T0 = Temp(z)
    Tm = Temp(z-dz)
    Dp = 1
    D0 = Dcoef(T0, nt0, species)
    Dm = Dcoef(Tm, ntm, species)
    Hsp = 1
    Hs0 = scaleH(z, species)
    Hsm = scaleH(z-dz, species)
    H0p = 1
    H00 = scaleH(z, T0, n_current)
    H0m = scaleH(z-dz, Tm, n_current)

    #return the coefficients
    return fluxcoefs(z, dz,
              [ntm, nt0, ntp],
              [Km , K0, Kp],
              [Dm , D0, Dp],
              [Tm , T0, Tp],
              [Hsm, Hs0, Hsp],
              [H0m, H00, H0p],
              species)[1]
end

function boundaryconditions(species, dz, n_current)
    # returns the symbolic transport coefficients that encode the
    # boundary conditions for the null-pointing equations

    # n_1->NULL t_lower_bc
    # n_f->NULL t_upper_bc


    # this defines two additional symbols for each species that need
    # to be resolved in the function call macro:
    #            tspecies_lower_up and
    #            tspecies_upper_down
    # these are found by passing the appropriate values to fluxcoefs
    # and selecting the correct output

    bcs = speciesbcs(species)
    if issubset([species],notransportspecies)
        bcs = ["f" 0.; "f" 0.]
    end

    #first element returned corresponds to lower BC, second to upper
    #BC transport rate. Within each element, the two rates correspond
    #to the two equations
    # n_b  -> NULL (first rate, depends on species concentration)
    # NULL -> n_b  (second rate, independent of species concentration
    bcvec = Float64[0 0;0 0]

    # LOWER
    if bcs[1, 1] == "n"
        bcvec[1,:]=[fluxcoefs(alt[2], dz, species, n_current)[1],
                    lower_up(alt[1], dz, species, n_current)*bcs[1, 2]]
    elseif bcs[1, 1] == "f"
        bcvec[1,:] = [0.0, bcs[1, 2]/dz]
    elseif bcs[1, 1] == "v"
        bcvec[1,:] = [bcs[1, 2]/dz, 0.0]
    else
        throw("Improper lower boundary condition!")
    end

    # UPPER
    if bcs[2, 1] == "n"
        bcvec[2,:] = [fluxcoefs(alt[end-1],dz, species, n_current)[2],
                    upper_down(alt[end],dz, species, n_current)*bcs[1, 2]]
    elseif bcs[2, 1] == "f"
            bcvec[2,:] = [0.0,-bcs[2, 2]/dz]
    elseif bcs[2, 1] == "v"
        bcvec[2,:] = [bcs[2, 2]/dz, 0.0]
    else
        throw("Improper upper boundary condition!")
    end

    #return the bc vec
    return bcvec
end


########################
#######CHEMISTRY########
########################

# TODO: again, the Any[] syntax might be removable once [[],[]] concatenation
# is diabled rather than depracated
function getpos(array, test::Function, n=Any[])
    # this function searches through an arbitrarily structured array
    # finding elements that match the test function supplied, and returns a
    # one-dimensional array of the indicies of these elements.
    if !isa(array, Array)
        test(array) ? Any[n] : Any[]
    else
        vcat([ getpos(array[i], test, Any[n...,i]) for i=1:size(array)[1] ]...)
    end
end

function getpos(array, value)
    # overloading getpos for the most common use case, finding indicies
    # corresponding to elements in array that match value.
    getpos(array, x->x==value)
end

function deletefirst(A, v)
    # Returns list A with its first element equal to v removed.
    index = findfirst(A, v)
    keep = setdiff([1:length(A);],index)
    A[keep]
end

function loss_equations(network, species)
    # given a network of equations in the form of reactionnet above, this
    # function returns the LHS (reactants) and rate coefficient for all
    # reactions where the supplied species is consumed.

    # get list of all chemical reactions species participates in:
    speciespos = getpos(network, species)
    # find pos where species is on LHS but not RHS:
    lhspos = map(x->x[1],  # we only need the reaction number
               map(x->speciespos[x],  # select the appropriate reactions
                   find(x->x[2]==1, speciespos)))
    rhspos = map(x->x[1],  # we only need the reaction number
               map(x->speciespos[x],  # select the appropriate reactions
                   find(x->x[2]==2, speciespos)))
    for i in intersect(lhspos, rhspos)
        lhspos = deletefirst(lhspos, i)
    end

    # get the products and rate coefficient for the identified
    # reactions.
    losseqns=map(x->vcat(Any[network[x][1]...,network[x][3]]), lhspos)
    # automatically finds a species where it occurs twice on the LHS
end

function loss_rate(network, species)
    # return a symbolic expression for the loss rate of species in the
    # supplied reaction network.
    leqn=loss_equations(network, species) # get the equations
    lval=:(+($( # and add the products together
               map(x->:(*($(x...))) # take the product of the
                                    # concentrations and coefficients
                                    # for each reaction
                   ,leqn)...)))
end

function production_equations(network, species)
    # given a network of equations in the form of reactionnet above, this
    # function returns the LHS (reactants) and rate coefficient for all
    # reactions where the supplied species is a product.
    speciespos = getpos(network, species)#list of all reactions where species is produced
    # find pos where species is on RHS but not LHS
    lhspos = map(x->x[1], # we only need the reaction number
               map(x->speciespos[x], #s elect the appropriate reactions
                   find(x->x[2]==1, speciespos)))
    rhspos = map(x->x[1], # we only need the reaction number
               map(x->speciespos[x], # select the appropriate reactions
                   find(x->x[2]==2, speciespos)))
    for i in intersect(rhspos, lhspos)
        rhspos=deletefirst(rhspos, i)
    end

    prodeqns = map(x->vcat(Any[network[x][1]...,network[x][3]]), # get the products and rate
                                                            # coefficient for the identified
                                                            # reactions.
                 # automatically finds and counts duplicate
                 # production for each molecule produced
                 rhspos)

    return prodeqns
end

function production_rate(network, species)
    # return a symbolic expression for the loss rate of species in the
    # supplied reaction network.

    # get the reactants and rate coefficients
    peqn = production_equations(network, species)

    # and add them all up
    # take the product of each set of reactants and coeffecient
    pval = :(+ ( $(map(x -> :(*($(x...))), peqn) ...) ))
end

function chemical_jacobian(chemnetwork, transportnetwork, specieslist, dspecieslist)
    # Compute the symbolic chemical jacobian of a supplied reaction network
    # for the specified list of species. Returns three arrays suitable for
    # constructing a sparse matrix: lists of the first and second indices
    # and the symbolic value to place at that index.

    # set up output vectors: indices and values
    ivec = Int64[] # list of first indices (corresponding to the species being produced and lost)
    jvec = Int64[] # list of second indices (corresponding to the derivative being taken)
    tvec = Any[] # list of the symbolic values corresponding to the jacobian

    nspecies = length(specieslist)
    ndspecies = length(dspecieslist)
    for i in 1:nspecies #for each species
        ispecies = specieslist[i]
        #get the production and loss equations
        peqn = []
        leqn = []
        if issubset([ispecies],chemspecies)
            peqn = [peqn, production_equations(chemnetwork, ispecies);]
            leqn = [leqn, loss_equations(chemnetwork, ispecies);]
        end
        if issubset([ispecies],transportspecies)
            peqn = [peqn, production_equations(transportnetwork, ispecies);]
            leqn = [leqn, loss_equations(transportnetwork, ispecies);]
        end
        for j in 1:ndspecies #now take the derivative with resp`ect to the other species
            jspecies = dspecieslist[j]
            #find the places where the production rates depend on
            #jspecies, and return the list rates with the first
            #occurrance of jspecies deleted. (Note: this seamlessly
            #deals with multiple copies of a species on either side of
            #an equation, because it is found twice wherever it lives)
            ppos = map(x->deletefirst(peqn[x[1]],jspecies),getpos(peqn, jspecies))
            lpos = map(x->deletefirst(leqn[x[1]],jspecies),getpos(leqn, jspecies))
            if length(ppos)+length(lpos)>0 #if there is a dependence
                #make note of where this dependency exists
                append!(ivec,[i])
                append!(jvec,[j])
                #smash the production and loss rates together,
                #multiplying for each distinct equation, adding
                #together the production and loss seperately, and
                #subtracting loss from production.
                if length(ppos)==0
                    lval = :(+($(map(x->:(*($(x...))),lpos)...)))
                    tval = :(-($lval))
                elseif length(lpos)==0
                    pval = :(+($(map(x->:(*($(x...))),ppos)...)))
                    tval = :(+($pval))
                else
                    pval = :(+($(map(x->:(*($(x...))),ppos)...)))
                    lval = :(+($(map(x->:(*($(x...))),lpos)...)))
                    tval = :(-($pval,$lval))
                end
                #attach the symbolic expression to the return values
                append!(tvec,[tval])
            end
        end
    end
    return (ivec, jvec, Expr(:vcat, tvec...))
end

################################################
########COMBINED CHEMISTRY AND TRANSPORT########
################################################

# We now have objects that return the list of indices and coefficients
# for transport, assuming no other species in the atmosphere
# (transportmat), and for chemistry, assuming no other altitudes
# (chemical_jacobian). We need to perform a kind of outer product on
# these operators, to determine a fully coupled set of equations for
# all species at all altitudes.

# need to get a list of all species at all altitudes to iterate over
const intaltgrid=round.(Int64, alt/1e5)[2:end-1]
const replacespecies=[fullspecieslist, Jratelist,[:T,:M];]

# the rates at each altitude can be computed using the reaction network
# already in place, plus additional equations describing the transport
# to and from the cells above and below:

upeqns = [Any[Any[[s], [Symbol(string(s)*"_above")],Symbol("t"*string(s)*"_up")],
         Any[[Symbol(string(s)*"_above")],[s],Symbol("t"*string(s)*"_above_down")]]
        for s in specieslist]

downeqns = [Any[Any[[s], [Symbol(string(s)*"_below")],Symbol("t"*string(s)*"_down")],
           Any[[Symbol(string(s)*"_below")],[s],Symbol("t"*string(s)*"_below_up")]]
          for s in specieslist]

# NOTE: next line works but is really ugly. It is no longer possible to transpose
# symbol arrays in Julia 0.6, and permutedims doesn't work either.
local_transport_rates = [[[Symbol("t"*string(s)*"_up") for s in specieslist]
                          [Symbol("t"*string(s)*"_down") for s in specieslist]
                          [Symbol("t"*string(s)*"_above_down") for s in specieslist]
                          [Symbol("t"*string(s)*"_below_up") for s in specieslist]]...;]


transportnet = [[upeqns...;],[downeqns...;];]

# define names for all the species active in the coupled rates:
activespecies = union(chemspecies, transportspecies)
active_above = [Symbol(string(s)*"_above") for s in activespecies]
active_below = [Symbol(string(s)*"_below") for s in activespecies]

inactivespecies = intersect(nochemspecies, notransportspecies)

function getrate(chemnet, transportnet, species)
    # Calculates the rate at which a given species is either produced or lost.
    # Production is from chemical reaction yields or entry from other
    # atmospheric layers. Loss is due to consumption in reactions or migration
    # to other layers. Comment added by EMC 8/29/17
    rate = :(0.0)
    if issubset([species],chemspecies)
        rate = :($rate
               + $(production_rate(chemnet, species))
               - $(      loss_rate(chemnet, species)))
    end
    if issubset([species],transportspecies)
        rate = :($rate
               + $(production_rate(transportnet, species))
               - $(      loss_rate(transportnet, species)))
    end

    return rate
end

# obtain the rates and jacobian for each altitude
const rates_local = Expr(:vcat, map(x->getrate(reactionnet, transportnet, x),activespecies)...);
const chemJ_local = chemical_jacobian(reactionnet, transportnet, activespecies, activespecies);
const chemJ_above = chemical_jacobian(reactionnet, transportnet, activespecies, active_above);
const chemJ_below = chemical_jacobian(reactionnet, transportnet, activespecies, active_below);

arglist_local = [activespecies,
                 active_above,
                 active_below,
                 inactivespecies,
                 Jratelist,
                 :T, :M,
                 local_transport_rates,
                 :dt;]

arglist_local_typed=[:($s::Float64) for s in arglist_local]

@eval begin
    function ratefn_local($(arglist_local_typed[1:end-1]...))
        $rates_local
    end
end

@eval begin
    function chemJmat_local($(arglist_local_typed...))
        localchemJi = $(chemJ_local[1])
        localchemJj = $(chemJ_local[2])
        localchemJval = -dt*$(chemJ_local[3])

        abovechemJi = $(chemJ_above[1])
        abovechemJj = $(chemJ_above[2])
        abovechemJval = -dt*$(chemJ_above[3])

        belowchemJi = $(chemJ_below[1])
        belowchemJj = $(chemJ_below[2])
        belowchemJval = -dt*$(chemJ_below[3])

        ((localchemJi, localchemJj, localchemJval),
         (abovechemJi, abovechemJj, abovechemJval),
         (belowchemJi, belowchemJj, belowchemJval))
    end
end

# a function to return chemical reaction rates for specified species
# concentrations
@eval begin
    function reactionrates_local($(specieslist...), $(Jratelist...), T,  M)
        $(Expr(:vcat, map(x->Expr(:call,:*,x[1]..., x[3]), reactionnet)...))
    end
end


function reactionrates(n_current)
    theserates = fill(convert(Float64, NaN),(length(intaltgrid),length(reactionnet)))
    for ialt in 1:length(intaltgrid)
        theserates[ialt,:] = reactionrates_local([[n_current[sp][ialt] for sp in specieslist],
                                                [n_current[J][ialt] for J in Jratelist],
                                                Temp(alt[ialt+1]),
                                                n_tot(n_current, alt[ialt+1]);]...)
    end
    return theserates
end



function getflux(n_current, dz, species)
    thesecoefs = [fluxcoefs(a, dz, species, n_current) for a in alt[2:end-1]]
    thesebcs = boundaryconditions(species, dz, n_current)

    thesefluxes = fill(convert(Float64, NaN),length(intaltgrid))

    thesefluxes[1] = (-(n_current[species][2]*thesecoefs[2][1]
                      -n_current[species][1]*thesecoefs[1][2])
                    +(-n_current[species][1]*thesebcs[1, 1]
                      +thesebcs[1, 2]))/2.0
    for ialt in 2:length(intaltgrid)-1
        thesefluxes[ialt] = (-(n_current[species][ialt+1]*thesecoefs[ialt+1][1]
                             - n_current[species][ialt]*thesecoefs[ialt][2])
                             + (-n_current[species][ialt]*thesecoefs[ialt][1]
                             + n_current[species][ialt-1]*thesecoefs[ialt-1][2]))/2.0
    end
    thesefluxes[end] = (-(thesebcs[2, 2]
                        - n_current[species][end]*thesebcs[2, 1])
                        + (-n_current[species][end]*thesecoefs[end][1]
                        + n_current[species][end-1]*thesecoefs[end-1][2]))/2.0
    return dz*thesefluxes
end

function fluxes(n_current, dz)
    thesefluxes = fill(convert(Float64, NaN),(length(intaltgrid),length(specieslist)))
    for isp in 1:length(specieslist)
        thesefluxes[:,isp] = getflux(n_current, dz, specieslist[isp])
    end
    thesefluxes
end


function ratefn(nthis, inactive, Jrates, T, M, tup, tdown, tlower, tupper)
    # at each altitude, get the appropriate group of concentrations,
    # coefficients, and rates to pass to ratefn_local
    nthismat = reshape(nthis, (length(activespecies), length(intaltgrid)))
    inactivemat = reshape(inactive,(length(inactivespecies),length(intaltgrid)))

    returnrates = zeros(nthismat)

    # fill the first altitude entry with information for all species
    returnrates[:,1] = ratefn_local([nthismat[:,1], nthismat[:,2],
                                    fill(1.0, length(activespecies)),
                                    inactivemat[:,1], Jrates[:,1], T[1],M[1],
                                    tup[:,1], tlower[:,1], tdown[:,2],
                                    tlower[:,2];]...)

    # iterate through other altitudes except the last level, filling the info in
    for ialt in 2:(length(intaltgrid)-1)
        returnrates[:,ialt] = ratefn_local([nthismat[:,ialt],
                                          nthismat[:,ialt+1],
                                          nthismat[:,ialt-1],
                                          inactivemat[:,ialt],
                                          Jrates[:,ialt],
                                          T[ialt], M[ialt],
                                          tup[:,ialt],tdown[:,ialt],
                                          tdown[:,ialt+1],tup[:,ialt-1];]...)
    end

    # fill in the last level of altitude (200 km)
    returnrates[:,end] = ratefn_local([nthismat[:,end],
                                       fill(1.0, length(activespecies)),
                                       nthismat[:,end-1],
                                       inactivemat[:,end],
                                       Jrates[:,end],
                                       T[end], M[end],
                                       tupper[:,1], tdown[:,end],
                                       tupper[:,2], tup[:,end-1];]...)
    return [returnrates...;]
end


function chemJmat(nthis, inactive, Jrates, T, M, tup, tdown, tlower, tupper, dt)
    nthismat = reshape(nthis, (length(activespecies), length(intaltgrid)))
    inactivemat = reshape(inactive, (length(inactivespecies), length(intaltgrid)))
    chemJi = Int64[]
    chemJj = Int64[]
    chemJval = Float64[]
    (tclocal, tcupper, tclower) = chemJmat_local([nthismat[:,1],
                                              nthismat[:,2],
                                              fill(1.0, length(activespecies)),
                                              inactivemat[:,1],
                                              Jrates[:,1],
                                              T[1], M[1],
                                              tup[:,1], tlower[:,1],
                                              tdown[:,2], tlower[:,2],dt;]...)
    #add the influence of the local densities
    append!(chemJi, tclocal[1])
    append!(chemJj, tclocal[2])
    append!(chemJval, tclocal[3])
    #and the upper densities
    append!(chemJi, tcupper[1])
    append!(chemJj, tcupper[2]+length(activespecies))
    append!(chemJval, tcupper[3])

    for ialt in 2:(length(intaltgrid)-1)
        (tclocal, tcupper, tclower) = chemJmat_local([nthismat[:,ialt],
                                                      nthismat[:,ialt+1],
                                                      nthismat[:,ialt-1],
                                                      inactivemat[:,ialt],
                                                      Jrates[:,ialt],
                                                      T[ialt], M[ialt],
                                                      tup[:,ialt],tdown[:,ialt],
                                                      tdown[:,ialt+1],
                                                      tup[:,ialt-1],dt;]...)
        #add the influence of the local densities
        append!(chemJi, tclocal[1]+(ialt-1)*length(activespecies))
        append!(chemJj, tclocal[2]+(ialt-1)*length(activespecies))
        append!(chemJval, tclocal[3])
        #and the upper densities
        append!(chemJi, tcupper[1]+(ialt-1)*length(activespecies))
        append!(chemJj, tcupper[2]+(ialt  )*length(activespecies))
        append!(chemJval, tcupper[3])
        #and the lower densities
        append!(chemJi, tclower[1]+(ialt-1)*length(activespecies))
        append!(chemJj, tclower[2]+(ialt-2)*length(activespecies))
        append!(chemJval, tclower[3])
    end

    (tclocal, tcupper, tclower)=chemJmat_local([nthismat[:,end],
                                              fill(1.0, length(activespecies)),
                                              nthismat[:,end-1],
                                              inactivemat[:,end],
                                              Jrates[:,end],
                                              T[end], M[end],
                                              tupper[:,1], tdown[:,end],
                                              tupper[:,2], tup[:,end-1],dt;]...)
    #add the influence of the local densities
    append!(chemJi, tclocal[1]+(length(intaltgrid)-1)*length(activespecies))
    append!(chemJj, tclocal[2]+(length(intaltgrid)-1)*length(activespecies))
    append!(chemJval, tclocal[3])
    #and the lower densities
    append!(chemJi, tclower[1]+(length(intaltgrid)-1)*length(activespecies))
    append!(chemJj, tclower[2]+(length(intaltgrid)-2)*length(activespecies))
    append!(chemJval, tclower[3])

    #make sure to add 1's along the diagonal
    append!(chemJi,[1:length(nthis);])
    append!(chemJj,[1:length(nthis);])
    append!(chemJval, fill(1.0, length(nthis)))

    sparse(chemJi,
           chemJj,
           chemJval,
           length(nthis),
           length(nthis),
           +);

end

function next_timestep(nstart::Array{Float64, 1},
                       nthis::Array{Float64, 1},
                       inactive::Array{Float64, 1},
                       Jrates::Array{Float64, 2},
                       T::Array{Float64, 1},
                       M::Array{Float64, 1},
                       tup::Array{Float64, 2},
                       tdown::Array{Float64, 2},
                       tlower::Array{Float64, 2},
                       tupper::Array{Float64, 2},
                       dt::Float64)
   # moves to the next timestep using Newton's method on the linearized
   # coupled transport and chemical reaction network.

    eps = 1.0#ensure at least one iteration
    iter = 0
    while eps>1e-8
        nold = deepcopy(nthis)

        #stuff concentrations into update function and jacobian
        fval = nthis - nstart - dt*ratefn(nthis, inactive, Jrates, T, M, tup,
                                          tdown, tlower, tupper)
        #if eps>1e-2; updatemat=chemJmat([nthis, nochems, phrates, T, M, dt]...); end;

        updatemat = chemJmat(nthis, inactive, Jrates, T, M, tup, tdown, tlower,
                             tupper, dt)

        # update
        nthis = nthis - (updatemat \ fval)
        #check relative size of update
        eps = maximum(abs.(nthis-nold)./nold)
        #println("eps=",eps)
        iter += 1
        if iter>1e3; throw("too many iterations in next_timestep!"); end;
    end
    return nthis
end


@everywhere function update!(n_current::Dict{Symbol, Array{Float64, 1}},dt)
    # update n_current using the coupled reaction network, moving to
    # the next timestep

    #set auxiliary (not solved for in chemistry) species values
    inactive = deepcopy(Float64[[n_current[sp][ialt] for sp in inactivespecies, ialt in 1:length(intaltgrid)]...])

    #set photolysis rates
    Jrates = deepcopy(Float64[n_current[sp][ialt] for sp in Jratelist, ialt in 1:length(intaltgrid)])

    #extract concentrations
    nstart = deepcopy([[n_current[sp][ialt] for sp in activespecies, ialt in 1:length(intaltgrid)]...])
    M = sum([n_current[sp] for sp in fullspecieslist])

    # TODO: Is is really necessary to do this every time update! is run?
    # set temperature and total atmospheric concentration
    T = Float64[Temp(a) for a in alt[2:end-1]]

    # take initial guess
    nthis = deepcopy(nstart)

    # get the transport rates
    tup = Float64[issubset([sp],notransportspecies) ? 0.0 : fluxcoefs(a, dz, sp, n_current)[2] for sp in specieslist, a in alt[2:end-1]]
    tdown = Float64[issubset([sp],notransportspecies) ? 0.0 : fluxcoefs(a, dz, sp, n_current)[1] for sp in specieslist, a in alt[2:end-1]]

    # put the lower bcs and upper bcs in separate arrays; but they are not the
    # right shape!
    tlower_temp = [boundaryconditions(sp, dz, n_current)[1,:] for sp in specieslist]
    tupper_temp = [boundaryconditions(sp, dz, n_current)[2,:] for sp in specieslist]

    # reshape tlower and tupper into 2x2 arrays
    tlower = zeros(Float64, length(tlower_temp), 2)
    tupper = zeros(Float64, length(tupper_temp), 2)

    # tlower_temp & tupper_temp have same length; OK to use lower for the range
    for r in range(1, length(tlower_temp))
        tlower[r, :] = tlower_temp[r]
        tupper[r, :] = tupper_temp[r]
    end

    # update to next timestep
    nthis = next_timestep(nstart, nthis, inactive, Jrates, T, M, tup, tdown,
                          tlower, tupper, dt)
    nthismat = reshape(nthis,(length(activespecies),length(intaltgrid)))

    # write found values out to n_current
    for s in 1:length(activespecies)
        for ia in 1:length(intaltgrid)
            tn = nthismat[s, ia]
            n_current[activespecies[s]][ia] = tn > 0. ? tn : 0.
        end
    end

    update_Jrates!(n_current)

end #update!

speciescolor =Dict(
   :HOCO => "#dead91",
   :H2O2 => "#bebddb",
   :HO2 => "#9e9ac8",
   :O3 => "#83d0c1",
   :OH => "#b593e2",
   :H2O => "#1f78b4",
   :O1D => "#269e56",
   :CO2pl => "#eed2d4",
   :H => "#ef3b2c",
   :H2 => "#fc9aa1",
   :O2 => "#41ae76",
   :O => "#00702d",
   :CO => "#fd8d3c",
   :Ar => "#808080",
   :N2 => "#cccccc",
   :CO2 => "#fdd0a2"
   );


function plotatm(n_current)
    clf()
    for sp in fullspecieslist
        plot(n_current[sp], alt[2:end-1]/1e5, color = speciescolor[sp],
<<<<<<< HEAD
             linewidth = 4, label=sp)
=======
             linewidth = 4)
>>>>>>> 5ac0ad8b
    end
    ylim(0, 200)
    xscale("log")
    xlim(1e-15, 1e18)
<<<<<<< HEAD
    xticks(size = 20)
    yticks(size = 20)
    xlabel("Species concentration [/cm3]",size = 25)
    ylabel("Altitude [km]",size=25)
    grid("on")
    legend(bbox_to_anchor=[1.01,1],loc=2,borderaxespad=0)
=======
    xticks(size = 40)
    yticks(size = 40)
    xlabel("Species concentration [/cm3]",size = 40)
    ylabel("Altitude [km]",size=40)
>>>>>>> 5ac0ad8b
end

function plotatm()
    plotatm(n_current)
end


####################################
####PHOTOCHEMICAL CROSS SECTIONS####
####################################

# Change following line as needed depending on local machine
<<<<<<< HEAD
xsecfolder="/home/emc/GoogleDrive/Phys/LASP/chaffin_natgeo_mars_photochemistry/uvxsect/";
=======
xsecfolder="/home/mike/Documents/Mars/Photochemistry/Photochemical Data/From_Justin/uv/uvxsect/";
>>>>>>> 5ac0ad8b

function readandskip(a, delim::Char, T::Type; skipstart=0)
    # function to read in data from a file, skipping zero or more lines at
    # the beginning.
    a = open(a,"r")
    if skipstart>0
        for i in [1:skipstart;]
            readline(a)
        end
    end
    a = readdlm(a, delim, T)
end


#CO2, temperature-dependent between 195-295K
co2xdata = readandskip(xsecfolder*"CO2.dat",'\t',Float64, skipstart = 4)
function co2xsect(T::Float64)
    clamp(T, 195, 295)
    Tfrac = (T-195)/(295-195)

    arr = [co2xdata[:,1], (1-Tfrac)*co2xdata[:,2]+Tfrac*co2xdata[:,3];]
    reshape(arr, length(co2xdata[:,1]),2)
end

#CO2 photoionization (used to screen high energy sunlight)
co2exdata = readandskip(xsecfolder*"binnedCO2e.csv",',',Float64, skipstart = 4)

#H2O
h2oxdata = readandskip(xsecfolder*"h2oavgtbl.dat",'\t',Float64, skipstart = 4)

#H2O2
#the data in the table cover the range 190-260nm
h2o2xdata = readandskip(xsecfolder*"H2O2.dat",'\t',Float64, skipstart = 3)
#from 260-350 the following analytic calculation fitting the
#temperature dependence is recommended:
function h2o2xsect_l(l::Float64, T::Float64)
    l = clamp(l, 260, 350)
    T = clamp(T, 200, 400)

    A = [64761., -921.70972, 4.535649,
       -0.0044589016, -0.00004035101,
       1.6878206e-7, -2.652014e-10, 1.5534675e-13]
    B = [6812.3, -51.351, 0.11522, -0.000030493, -1.0924e-7]

    lpowA = map(n->l^n,[0:7;])
    lpowB = map(n->l^n,[0:4;])

    expfac = 1.0/(1+exp(-1265/T))

    1e-21*(expfac*reduce(+,map(*,A, lpowA))+(1-expfac)*reduce(+,map(*,B, lpowB)))
end

function h2o2xsect(T::Float64)
    retl = h2o2xdata[:,1]
    retx = 1e4*h2o2xdata[:,2]#factor of 1e4 b/c file is in 1/m2
    addl = [260.5:349.5;]
    retl = [retl, addl;]
    retx = [retx, map(x->h2o2xsect_l(x, T),addl);]
    reshape([retl, retx;],length(retl),2)
end



#Ozone, including IR bands which must be resampled from wavenumber
o3xdata = readandskip(xsecfolder*"O3.dat",'\t',Float64, skipstart=3)
o3ls = o3xdata[:,1]
o3xs = o3xdata[:,2]
o3chapxdata = readandskip(xsecfolder*"O3Chap.dat",'\t',Float64, skipstart=3)
o3chapxdata[:,1] = map(p->1e7/p, o3chapxdata[:,1])
for i in [round(Int, floor(minimum(o3chapxdata[:,1]))):round(Int, ceil(maximum(o3chapxdata))-1);]
    posss = getpos(o3chapxdata, x->i<x<i+1)
    dl = diff([map(x->o3chapxdata[x[1],1],posss),i;])
    x = map(x->o3chapxdata[x[1],2],posss)
    ax = reduce(+,map(*,x, dl))/reduce(+,dl)
    o3ls = [o3ls, i+0.5;]
    o3xs = [o3xs, ax;]
end
o3xdata = reshape([o3ls, o3xs;],length(o3ls),2)




#Oxygen, including temperature-dependent Schumann-Runge bands.
o2xdata = readandskip(xsecfolder*"O2.dat",'\t',Float64, skipstart = 3)
function binupO2(list)
    ret = Float64[];
    for i in [176:203;]
        posss = getpos(list[:,1],x->i<x<i+1)
        dl = diff([map(x->list[x[1],1],posss),i;])
        x0 = map(x->list[x[1],2],posss)
        x1 = map(x->list[x[1],3],posss)
        x2 = map(x->list[x[1],4],posss)
        ax0 = reduce(+,map(*,x0, dl))/reduce(+,dl)
        ax1 = reduce(+,map(*,x1, dl))/reduce(+,dl)
        ax2 = reduce(+,map(*,x2, dl))/reduce(+,dl)
        append!(ret,[i+0.5, ax0, ax1, ax2])
    end
    return reshape(ret, 4, 203-176+1).'
end
o2schr130K = readandskip(xsecfolder*"130-190.cf4",'\t',Float64, skipstart = 3)
o2schr130K[:,1] = map(p->1e7/p, o2schr130K[:,1])
o2schr130K = binupO2(o2schr130K)
o2schr190K = readandskip(xsecfolder*"190-280.cf4",'\t',Float64, skipstart = 3)
o2schr190K[:,1] = map(p->1e7/p, o2schr190K[:,1])
o2schr190K = binupO2(o2schr190K)
o2schr280K = readandskip(xsecfolder*"280-500.cf4",'\t',Float64, skipstart = 3)
o2schr280K[:,1] = map(p->1e7/p, o2schr280K[:,1])
o2schr280K = binupO2(o2schr280K)

function o2xsect(T::Float64)
    o2x = deepcopy(o2xdata);
    #fill in the schumann-runge bands according to Minschwaner 1992
    T = clamp(T, 130, 500)
    if 130<=T<190
        o2schr = o2schr130K
    elseif 190<=T<280
        o2schr = o2schr190K
    else
        o2schr = o2schr280K
    end

    del = ((T-100)/10)^2

    for i in [176.5:203.5;]
        posO2 = findfirst(o2x, i)
        posschr = findfirst(o2schr, i)
        o2x[posO2, 2] += 1e-20*(o2schr[posschr, 2]*del^2
                                + o2schr[posschr, 3]*del
                                + o2schr[posschr, 4])
    end

    # add in the herzberg continuum (though tiny)
    # measured by yoshino 1992
    for l in [192.5:244.5;]
        posO2 = findfirst(o2x, l)
        o2x[posO2, 2] += 1e-24*(-2.3837947e4
                            +4.1973085e2*l
                            -2.7640139e0*l^2
                            +8.0723193e-3*l^3
                            -8.8255447e-6*l^4)
    end

    return o2x
end

#HO2
function ho2xsect_l(l::Float64)
    #function to compute HO2 cross-section as a function of wavelength l
    #in nm, as given by Sander 2011 JPL Compilation
    a = 4.91
    b = 30612.0
    sigmamed = 1.64e-18
    vmed = 50260.0
    v = 1e7/l;
    if 190<=l<=250
        return HO2absx = sigmamed / ( 1 - b/v ) * exp( -a * log( (v-b)/(vmed-b) )^2 )
    else
        return 0.0
    end
end
ho2xsect = [190.5:249.5;]
ho2xsect = reshape([ho2xsect, map(ho2xsect_l, ho2xsect);],length(ho2xsect),2)


#H2
h2xdata = readandskip(xsecfolder*"binnedH2.csv",',',Float64, skipstart=4)

#OH
ohxdata = readandskip(xsecfolder*"binnedOH.csv",',',Float64, skipstart=4)
ohO1Dxdata = readandskip(xsecfolder*"binnedOHo1D.csv",',',Float64, skipstart=4)

#SOLAR FLUX
# Change following line as needed depending on local machine
<<<<<<< HEAD
const solarflux=readandskip("/home/emc/GoogleDrive/Phys/LASP/chaffin_natgeo_mars_photochemistry/marssolarphotonflux.dat",'\t',Float64,skipstart=4)[1:2000,:]
=======
const solarflux=readandskip("/home/mike/Documents/Mars/Photochemistry/Photochemical Data/marssolarphotonflux.dat",'\t',Float64,skipstart=4)[1:2000,:]
>>>>>>> 5ac0ad8b
solarflux[:,2] = solarflux[:,2]/2


absorber = Dict(:JCO2ion =>:CO2,
                :JCO2toCOpO =>:CO2,
                :JCO2toCOpO1D =>:CO2,
                :JO2toOpO =>:O2,
                :JO2toOpO1D =>:O2,
                :JO3toO2pO =>:O3,
                :JO3toO2pO1D =>:O3,
                :JO3toOpOpO =>:O3,
                :JH2toHpH =>:H2,
                :JOHtoOpH =>:OH,
                :JOHtoO1DpH =>:OH,
                :JHO2toOHpH =>:HO2,
                :JH2OtoHpOH =>:H2O,
                :JH2OtoH2pO1D =>:H2O,
                :JH2OtoHpHpO =>:H2O,
                :JH2O2to2OH =>:H2O2,
                :JH2O2toHO2pH =>:H2O2,
                :JH2O2toH2OpO1D =>:H2O2);

function padtosolar(crosssection::Array{Float64, 2})
    # a function to take an Nx2 array and pad it with zeroes until it's the
    # same length as the solar flux. Returns the cross sections only, as
    # the wavelengths are shared by solarflux

    positions = map(x->findfirst(solarflux[:,1],x),crosssection[:,1])
    retxsec = fill(0.,length(solarflux[:,1]))
    retxsec[positions] = crosssection[:,2]
    retxsec
end

function quantumyield(xsect::Array, arr)
    #function to assemble cross-sections for a given pathway. Inputs are
    #an Nx2 array xsect with wavelengths and photoabsorption cross
    #sections, and arr, a tuple of tuples with a condition and a quantum
    #yield multiplicative factor, either constant or a function of
    #wavelength in the given regime. Return is an array with all of the
    #matching wavelengths and the scaled cross-sections.
    lambdas = Float64[];
    rxs = Float64[];
    for (cond, qeff) in arr
        places = find(cond, xsect[:,1])
        append!(lambdas, xsect[places, 1])
        #if we have a number then map to a function
        isa(qeff, Function) ? (qefffn = qeff) : (qefffn = x->qeff)
        append!(rxs, map(*,map(qefffn, xsect[places, 1]),xsect[places, 2]))
    end

    reshape([lambdas, rxs;],length(lambdas),2)
end

#build the array of cross-sections
crosssection = Dict{Symbol, Array{Array{Float64}}}()
## #this is a dictionary of the 1-nm photodissociation or photoionization
## #cross-sections important in the atmosphere. keys are symbols found in
## #jratelist. each entry is an array of arrays, yielding the wavelengths
## #and cross-sections for each altitude in the atmosphere.
## #
## #NOTE: jspecies refers to the photodissociation or photoionization
## #cross section for a particular species which produces a UNIQUE SET OF
## #PRODUCTS. In this sense, crosssection has already folded in quantum
## #efficiency considerations.

#now add the cross-sections

#CO2 photoionization
setindex!(crosssection,
          fill(co2exdata, length(alt)),
          :JCO2ion)
#CO2+hv->CO+O
setindex!(crosssection,
          map(xs->quantumyield(xs,((l->l>167, 1),
                                   (l->95>l, 0.5))), map(t->co2xsect(t),map(Temp, alt))),
          :JCO2toCOpO)
#CO2+hv->CO+O1D
setindex!(crosssection,
          map(xs->quantumyield(xs,((l->95<l<167, 1),
                                   (l->l<95, 0.5))), map(t->co2xsect(t),map(Temp, alt))),
          :JCO2toCOpO1D)
#O2+hv->O+O
setindex!(crosssection,
          map(xs->quantumyield(xs,((x->x>175, 1),)), map(t->o2xsect(t),map(Temp, alt))),
          :JO2toOpO)
#O2+hv->O+O1D
setindex!(crosssection,
          map(xs->quantumyield(xs,((x->x<175, 1),)), map(t->o2xsect(t),map(Temp, alt))),
          :JO2toOpO1D)

# The quantum yield of O1D from ozone photolysis is actually
# well-studied! This adds some complications for processing.
function O3O1Dquantumyield(lambda, temp)
    if lambda < 306. || lambda > 328.
        return 0.
    end
    temp=clamp(temp, 200, 320)#expression is only valid in this T range

    X = [304.225, 314.957, 310.737];
    w = [5.576, 6.601, 2.187];
    A = [0.8036, 8.9061, 0.1192];
    v = [0.,825.518];
    c = 0.0765;
    R = 0.695;
    q = exp.(-v/(R*temp))
    qrat = q[1]/(q[1]+q[2])

    (q[1]/sum(q)*A[1]*exp.(-((X[1]-lambda)/w[1])^4.)
     +q[2]/sum(q)*A[2]*(temp/300.)^2.*exp.(-((X[2]-lambda)/w[2])^2.)
     +A[3]*(temp/300.)^1.5*exp.(-((X[3]-lambda)/w[3])^2.)
     +c)
end

# O3+hv->O2+O
setindex!(crosssection,
          map(t->quantumyield(o3xdata,
                              (
                               (l->l<193, 1-(1.37e-2*193-2.16)),
                               (l->193<=l<225, l->(1.-(1.37e-2*l-2.16))),
                               (l->225<=l<306, 0.1),
                               (l->306<=l<328, l->(1.-O3O1Dquantumyield(l, t))),
                               (l->328<=l<340, 0.92),
                               (l->340<=l, 1.0)
                               ))
              ,map(Temp, alt)
              ),
          :JO3toO2pO)

# O3+hv->O2+O1D
setindex!(crosssection,
          map(t->quantumyield(o3xdata,
                              (
                               (l->l<193, 1.37e-2*193-2.16),
                               (l->193<=l<225, l->(1.37e-2*l-2.16)),
                               (l->225<=l<306, 0.9),
                               (l->306<=l<328, l->O3O1Dquantumyield(l, t)),
                               (l->328<=l<340, 0.08),
                               (l->340<=l, 0.0)
                               ))
              ,map(Temp, alt)
              ),
          :JO3toO2pO1D)

# O3+hv->O+O+O
setindex!(crosssection,
          fill(quantumyield(o3xdata,((x->true, 0.),)),length(alt)),
          :JO3toOpOpO)

# H2+hv->H+H
setindex!(crosssection,
          fill(h2xdata, length(alt)),
          :JH2toHpH)

# OH+hv->O+H
setindex!(crosssection,
          fill(ohxdata, length(alt)),
          :JOHtoOpH)

# OH+hv->O1D+H
setindex!(crosssection,
          fill(ohO1Dxdata, length(alt)),
          :JOHtoO1DpH)

# HO2+hv->OH+H
setindex!(crosssection,
          fill(ho2xsect, length(alt)),
          :JHO2toOHpH)

# H2O+hv->H+OH
setindex!(crosssection,
          fill(quantumyield(h2oxdata,((x->x<145, 0.89),(x->x>145, 1))),length(alt)),
          :JH2OtoHpOH)
# H2O+hv->H2+O1D
setindex!(crosssection,
          fill(quantumyield(h2oxdata,((x->x<145, 0.11),(x->x>145, 0))),length(alt)),
          :JH2OtoH2pO1D)

# H2O+hv->H+H+O
setindex!(crosssection,
          fill(quantumyield(h2oxdata,((x->true, 0),)),length(alt)),
          :JH2OtoHpHpO)

# H2O2+hv->OH+OH
setindex!(crosssection,
          map(xs->quantumyield(xs,((x->x<230, 0.85),(x->x>230, 1))), map(t->h2o2xsect(t),map(Temp, alt))),
          :JH2O2to2OH)

# H2O2+hv->HO2+H
setindex!(crosssection,
          map(xs->quantumyield(xs,((x->x<230, 0.15),(x->x>230, 0))), map(t->h2o2xsect(t),map(Temp, alt))),
          :JH2O2toHO2pH)

# H2O2+hv->H2O+O1D
setindex!(crosssection,
          map(xs->quantumyield(xs,((x->true, 0),)), map(t->h2o2xsect(t),map(Temp, alt))),
          :JH2O2toH2OpO1D)

lambdas = Float64[]
for j in Jratelist, ialt in 1:length(alt)
    lambdas = union(lambdas, crosssection[j][ialt][:,1])
end

if !(setdiff(solarflux[:,1],lambdas)==[])
    throw("Need a broader range of solar flux values!")
end

#pad all cross-sections to solar
for j in Jratelist, ialt in 1:length(alt)
    crosssection[j][ialt] = padtosolar(crosssection[j][ialt])
end

# we need some global objects for the Jrates calculation:
# intensity as a function of wavelength at each altitude

# this is the unitialized array for storing values
# TODO: do we even need this here?
solarabs = fill(fill(0.,size(solarflux, 1)),length(alt)-2);


function update_Jrates!(n_current::Dict{Symbol, Array{Float64, 1}})
    #this function updates the photolysis rates stored in n_current to
    #reflect the altitude distribution of absorbing species
    #    global solarabs::Array{Array{Float64, 1},1}

    solarabs = Array{Array{Float64}}(length(alt)-2)
    for i in range(1, length(alt)-2)
        solarabs[i] = zeros(Float64, 2000)
    end

    nalt = size(solarabs, 1)
    nlambda = size(solarabs[1],1)

    for jspecies in Jratelist
        species = absorber[jspecies]

        # println(string(jspecies," is absorbed by ",species))
        jcolumn = 0.
        for ialt in [nalt:-1:1;]
            #get the vertical column of the absorbing constituient
            jcolumn += n_current[species][ialt]*dz
            # if jspecies==:JO2toOpO
            #     println(string("At alt = ",alt[ialt+1],
            #                    ", n_",species," = ",n_current[species][ialt],
            #                    ", jcolumn = ",jcolumn))
            #     println("and solarabs[ialt] is $(solarabs[ialt]) before we do axpy")
            #     readline(STDIN)
            # end

            # add the total extinction to solarabs:
            # multiplies air column density at all wavelengths by crosssection
            # to get optical depth
            BLAS.axpy!(nlambda, jcolumn, crosssection[jspecies][ialt+1], 1,
                       solarabs[ialt],1)
        end
    end

    #solarabs now records the total optical depth of the atmosphere at
    #each wavelength and altitude

    # actinic flux at each wavelength is solar flux diminished by total
    # optical depth
    for ialt in [1:nalt;]
        solarabs[ialt] = solarflux[:,2].*exp.(-solarabs[ialt])
    end

    #each species absorbs according to its cross section at each
    #altitude times the actinic flux.
    for j in Jratelist
        for ialt in [1:nalt;]
            n_current[j][ialt] = BLAS.dot(nlambda, solarabs[ialt], 1,
                                          crosssection[j][ialt+1], 1)
        end
    end
end


function timeupdate(mytime)
    for i = 1:10
<<<<<<< HEAD
        plotatm()
        println("dt: ", mytime)
=======
>>>>>>> 5ac0ad8b
        update!(n_current, mytime)
    end
    ## show()
    ## yield()
end

<<<<<<< HEAD
# Extra code to reach convergence to equilibrium over millions of years
# STANDARD WATER CASE ----------------------------------------------------------
# n_current[:H2O]=H2Oinitfrac.*map(z->n_tot(n_current, z),alt[2:end-1])
# [timeupdate(t) for t in [10.0^(1.0*i) for i in -3:14]]
# for i in 1:100
#     update!(n_current, 1e14)
# end
# write_ncurrent(n_current,"converged_standardwater.h5")
=======
## n_current[:H2O]=H2Oinitfrac.*map(z->n_tot(n_current, z),alt[2:end-1])
## [timeupdate(t) for t in [10.0^(1.0*i) for i in -3:14]]
## for i in 1:100
##     update!(n_current, 1e14)
## end
## write_ncurrent(n_current,"converged_standardwater.h5")
>>>>>>> 5ac0ad8b

## n_current[:H2O]=detachedlayer.*map(z->n_tot(n_current, z),alt[2:end-1])
## [timeupdate(t) for t in [10.0^(1.0*i) for i in -3:14]]
## for i in 1:100
##     update!(n_current, 1e14)
## end
## write_ncurrent(n_current,"converged_highwater.h5")<|MERGE_RESOLUTION|>--- conflicted
+++ resolved
@@ -33,13 +33,8 @@
 const chemspecies = setdiff(specieslist, nochemspecies);
 const notransportspecies = [:CO2pl,:H2O];
 const transportspecies = setdiff(specieslist, notransportspecies);
-<<<<<<< HEAD
 const speciesmolmasslist = Dict(:CO2=>44, :O2=>32, :O3=>48, :H2=>2, :OH=>17,
                                 :HO2=>33, :H2O=>18, :H2O2=>34, :O=>16, :CO=>28,
-=======
-const speciesmolmasslist = Dict(:CO2=>44, :O2=>32, :O3=>48, :H2=>2, :OH=>9,
-                                :HO2=>17, :H2O=>18, :H2O2=>34, :O=>16, :CO=>28,
->>>>>>> 5ac0ad8b
                                 :O1D=>16, :H=>1, :N2=>28, :Ar=>40, :CO2pl=>44,
                                 :HOCO=>45)
 
@@ -65,11 +60,7 @@
 
 # the test case was created by hand by Mike Chaffin and saved for automated use.
 # Change following line as needed depending on local machine
-<<<<<<< HEAD
-readfile = "/home/emc/GoogleDrive/Phys/LASP/chaffin_natgeo_mars_photochemistry/converged_standardwater.h5"
-=======
 readfile = "/home/mike/Documents/Mars/Photochemistry/coupled_transport_and_chemistry/revision2/converged_standardwater.h5"
->>>>>>> 5ac0ad8b
 const alt=h5read(readfile,"n_current/alt")
 
 function get_ncurrent(readfile)
@@ -86,11 +77,7 @@
 n_current=get_ncurrent(readfile)
 
 function write_ncurrent(n_current, filename)
-<<<<<<< HEAD
     n_current_mat=Array{Float64}(length(alt)-2, length(collect(keys(n_current))));
-=======
-    n_current_mat=Array(Float64, length(alt)-2, length(collect(keys(n_current))));
->>>>>>> 5ac0ad8b
     for ispecies in [1:length(collect(keys(n_current)));]
         for ialt in [1:length(alt)-2;]
             n_current_mat[ialt, ispecies]=n_current[collect(keys(n_current))[ispecies]][ialt]
@@ -111,25 +98,6 @@
 const zmax=alt[end];
 const dz=alt[2]-alt[1];
 
-<<<<<<< HEAD
-=======
-# TODO: remove this stuff?
-## #ALTITUDE grid
-## const zmin=0e5;
-## const zmax=200e5;
-## const dz=2e5;
-
-## #this altitude grid includes the top and bottom points that are set by
-## #the boundary conditions. Numerically, we solve for length(alt)-2
-## #densities for each species.
-## #Altitudes INCREASE with increasing index.
-## const alt=[zmin:dz:zmax];
-
-#initial timestep
-dt=360.0;
-
-
->>>>>>> 5ac0ad8b
 ####################################
 ##########REACTION NETWORK##########
 ####################################
@@ -325,19 +293,11 @@
 
 # TODO: is this redundant with lower plot?
 # plot the initial H2O profile
-<<<<<<< HEAD
 # clf()
 # plot(H2Oinitfrac/1e-6, alt[2:end-1]/1e5, color="blue",linewidth=2)
 # ylim(0, 100)
 # xlabel("Volume Mixing Ratio [ppm]")
 # ylabel("Altitude [km]")
-=======
-clf()
-plot(H2Oinitfrac/1e-6, alt[2:end-1]/1e5, color="blue",linewidth=2)
-ylim(0, 100)
-xlabel("Volume Mixing Ratio [ppm]")
-ylabel("Altitude [km]")
->>>>>>> 5ac0ad8b
 
 
 H2Olowfrac = H2Osatfrac[1:findfirst(H2Osatfrac, minimum(H2Osatfrac))]
@@ -356,7 +316,6 @@
 
 # TODO: keep this plot only?
 # Plot initial water profile with detatched layer
-<<<<<<< HEAD
 # clf()
 # plot(H2Oinitfrac/1e-6, alt[2:end-1]/1e5, color="green",linewidth=5)
 # plot(detachedlayer/1e-6, alt[2:end-1]/1e5, color="red",linewidth=2, linestyle="--")
@@ -365,16 +324,6 @@
 # xlabel("Volume Mixing Ratio [ppm]")
 # ylabel("Altitude [km]")
 # show()
-=======
-clf()
-plot(H2Oinitfrac/1e-6, alt[2:end-1]/1e5, color="green",linewidth=5)
-plot(detachedlayer/1e-6, alt[2:end-1]/1e5, color="red",linewidth=2, linestyle="--")
-plot(H2Olowfrac/1e-6, alt[2:end-1]/1e5, color="blue",linewidth=2, linestyle="--")
-ylim(0, 100)
-xlabel("Volume Mixing Ratio [ppm]")
-ylabel("Altitude [km]")
-show()
->>>>>>> 5ac0ad8b
 
 # this computes the total water column in precipitable microns
 # n_col(molecules/cm2)/(molecules/mol)*(gm/mol)*(1cc/gm) = (cm)*(10^4μm/cm)
@@ -1266,28 +1215,17 @@
     clf()
     for sp in fullspecieslist
         plot(n_current[sp], alt[2:end-1]/1e5, color = speciescolor[sp],
-<<<<<<< HEAD
              linewidth = 4, label=sp)
-=======
-             linewidth = 4)
->>>>>>> 5ac0ad8b
     end
     ylim(0, 200)
     xscale("log")
     xlim(1e-15, 1e18)
-<<<<<<< HEAD
     xticks(size = 20)
     yticks(size = 20)
     xlabel("Species concentration [/cm3]",size = 25)
     ylabel("Altitude [km]",size=25)
     grid("on")
     legend(bbox_to_anchor=[1.01,1],loc=2,borderaxespad=0)
-=======
-    xticks(size = 40)
-    yticks(size = 40)
-    xlabel("Species concentration [/cm3]",size = 40)
-    ylabel("Altitude [km]",size=40)
->>>>>>> 5ac0ad8b
 end
 
 function plotatm()
@@ -1300,11 +1238,7 @@
 ####################################
 
 # Change following line as needed depending on local machine
-<<<<<<< HEAD
-xsecfolder="/home/emc/GoogleDrive/Phys/LASP/chaffin_natgeo_mars_photochemistry/uvxsect/";
-=======
 xsecfolder="/home/mike/Documents/Mars/Photochemistry/Photochemical Data/From_Justin/uv/uvxsect/";
->>>>>>> 5ac0ad8b
 
 function readandskip(a, delim::Char, T::Type; skipstart=0)
     # function to read in data from a file, skipping zero or more lines at
@@ -1478,11 +1412,7 @@
 
 #SOLAR FLUX
 # Change following line as needed depending on local machine
-<<<<<<< HEAD
-const solarflux=readandskip("/home/emc/GoogleDrive/Phys/LASP/chaffin_natgeo_mars_photochemistry/marssolarphotonflux.dat",'\t',Float64,skipstart=4)[1:2000,:]
-=======
 const solarflux=readandskip("/home/mike/Documents/Mars/Photochemistry/Photochemical Data/marssolarphotonflux.dat",'\t',Float64,skipstart=4)[1:2000,:]
->>>>>>> 5ac0ad8b
 solarflux[:,2] = solarflux[:,2]/2
 
 
@@ -1761,18 +1691,14 @@
 
 function timeupdate(mytime)
     for i = 1:10
-<<<<<<< HEAD
         plotatm()
         println("dt: ", mytime)
-=======
->>>>>>> 5ac0ad8b
         update!(n_current, mytime)
     end
     ## show()
     ## yield()
 end
 
-<<<<<<< HEAD
 # Extra code to reach convergence to equilibrium over millions of years
 # STANDARD WATER CASE ----------------------------------------------------------
 # n_current[:H2O]=H2Oinitfrac.*map(z->n_tot(n_current, z),alt[2:end-1])
@@ -1781,14 +1707,6 @@
 #     update!(n_current, 1e14)
 # end
 # write_ncurrent(n_current,"converged_standardwater.h5")
-=======
-## n_current[:H2O]=H2Oinitfrac.*map(z->n_tot(n_current, z),alt[2:end-1])
-## [timeupdate(t) for t in [10.0^(1.0*i) for i in -3:14]]
-## for i in 1:100
-##     update!(n_current, 1e14)
-## end
-## write_ncurrent(n_current,"converged_standardwater.h5")
->>>>>>> 5ac0ad8b
 
 ## n_current[:H2O]=detachedlayer.*map(z->n_tot(n_current, z),alt[2:end-1])
 ## [timeupdate(t) for t in [10.0^(1.0*i) for i in -3:14]]
